﻿// Copyright 2015 Google Inc. All Rights Reserved.
// Licensed under the Apache License Version 2.0.

using System;
using System.Management.Automation;
using Google.Apis.Auth.OAuth2;
using Google.Apis.Services;
using System.Threading.Tasks;
using System.Reflection;

namespace Google.PowerShell.Common
{
    /// <summary>
    /// Base commandlet for all Google Cloud cmdlets.
    /// </summary>
    public abstract class GCloudCmdlet : PSCmdlet, IDisposable
    {
<<<<<<< HEAD
        protected IReportCmdletResults _telemetryReporter;
        protected bool _cmdletInvocationSuccessful;

        public GCloudCmdlet()
        {
            CloudSdk = new CloudSdkSettings();

            _telemetryReporter = new FakeCmdletResultReporter();
            if (CloudSdk.GetOptIntoReportingSetting())
            {
                string clientID = CloudSdk.GetAnoymousClientID();
                _telemetryReporter = new GoogleAnalyticsCmdletReporter(clientID);
            }

            // Only set upon successful completion of EndProcessing.
            _cmdletInvocationSuccessful = false;
        }

        public CloudSdkSettings CloudSdk { get; protected set; }
=======
        public GCloudCmdlet() { }
>>>>>>> 3cab93fe

        /// <summary>
        /// Returns an instance of the Google Client API initializer, using the machine's default credentials.
        /// </summary>
        protected BaseClientService.Initializer GetBaseClientServiceInitializer()
        {
            // TODO(chrsmith): How does the AppDefaultCredentials work with Cloud SDK profiles?
            Task<GoogleCredential> getCredsTask = GoogleCredential.GetApplicationDefaultAsync();
            getCredsTask.Wait();

            return new BaseClientService.Initializer()
            {
                HttpClientInitializer = getCredsTask.Result,
                ApplicationName = "Google Cloud PowerShell",
            };
        }

        /// <summary>
        /// Prompt the user that they are about to perform the given action. Returns true IFF
        /// the user confirms the action.
        /// 
        /// - Does not prompt if Force is set.
        /// - Always prompts if WhatIF is set.
        /// </summary>
        protected bool ConfirmAction(bool force, string resource, string action)
        {
            // Always prompt if -WhatIf is added.
            bool whatIfFlagValue = false;
            if (base.MyInvocation.BoundParameters.ContainsKey("WhatIf"))
            {
                SwitchParameter whatIfFlag = (SwitchParameter)base.MyInvocation.BoundParameters["WhatIf"];
                whatIfFlagValue = whatIfFlag.ToBool();
            }
            if (whatIfFlagValue)
            {
                return ShouldProcess(resource, action);
            }

            return force || ShouldProcess(resource, action);
        }

        /// <summary>
        /// Provides a one-time, post-processing functionality for the cmdlet.
        /// </summary>
        protected override void EndProcessing()
        {
            base.EndProcessing();
            // EndProcessing is not called if the cmdlet threw an exception or the user cancelled
            // the execution. We use IDispose.Dispose to perform the final telemetry reporting.
            _cmdletInvocationSuccessful = true;
        }

        /// <summary>
        /// Returns the name of a properly annotated cmdlet, e.g. Test-GcsBucket, otherwise null.
        /// </summary>
        protected string GetCmdletName()
        {
            foreach (var attrib in this.GetType().GetCustomAttributes())
            {
                if (attrib is CmdletAttribute)
                {
                    CmdletAttribute cmdletAttrib = attrib as CmdletAttribute;
                    return String.Format("{0}-{1}", cmdletAttrib.VerbName, cmdletAttrib.NounName);
                }
            }
            return null;
        }

        public void Dispose()
        {
            string cmdletName = GetCmdletName() ?? "unknown-cmdlet";
            string parameterSet = ParameterSetName;
            // "__AllParameterSets" isn't super-useful in reports.
            if (String.IsNullOrWhiteSpace(parameterSet)
                || ParameterSetName == ParameterAttribute.AllParameterSets)
            {
                parameterSet = "Default";
            }

            if (_cmdletInvocationSuccessful)
            {
                _telemetryReporter.ReportSuccess(cmdletName, parameterSet);
            }
            else
            {
                // TODO(chrsmith): Is it possible to get ahold of any exceptions the
                // cmdlet threw? If so, use that to determine a more appropriate error code.
                // We report 1 instead of 0 so that the data can be see in Google Analytics.
                // (null vs. 0 is ambiguous in the UI.)
                _telemetryReporter.ReportFailure(cmdletName, parameterSet, 1);
            }
        }
    }
}<|MERGE_RESOLUTION|>--- conflicted
+++ resolved
@@ -15,29 +15,21 @@
     /// </summary>
     public abstract class GCloudCmdlet : PSCmdlet, IDisposable
     {
-<<<<<<< HEAD
         protected IReportCmdletResults _telemetryReporter;
         protected bool _cmdletInvocationSuccessful;
 
         public GCloudCmdlet()
         {
-            CloudSdk = new CloudSdkSettings();
-
             _telemetryReporter = new FakeCmdletResultReporter();
-            if (CloudSdk.GetOptIntoReportingSetting())
+            if (CloudSdkSettings.GetOptIntoUsageReporting())
             {
-                string clientID = CloudSdk.GetAnoymousClientID();
+                string clientID = CloudSdkSettings.GetAnoymousClientID();
                 _telemetryReporter = new GoogleAnalyticsCmdletReporter(clientID);
             }
 
             // Only set upon successful completion of EndProcessing.
             _cmdletInvocationSuccessful = false;
         }
-
-        public CloudSdkSettings CloudSdk { get; protected set; }
-=======
-        public GCloudCmdlet() { }
->>>>>>> 3cab93fe
 
         /// <summary>
         /// Returns an instance of the Google Client API initializer, using the machine's default credentials.
